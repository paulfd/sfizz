// Copyright (c) 2019, Paul Ferrand
// All rights reserved.

// Redistribution and use in source and binary forms, with or without
// modification, are permitted provided that the following conditions are met:

// 1. Redistributions of source code must retain the above copyright notice, this
//    list of conditions and the following disclaimer.
// 2. Redistributions in binary form must reproduce the above copyright notice,
//    this list of conditions and the following disclaimer in the documentation
//    and/or other materials provided with the distribution.

// THIS SOFTWARE IS PROVIDED BY THE COPYRIGHT HOLDERS AND CONTRIBUTORS "AS IS" AND
// ANY EXPRESS OR IMPLIED WARRANTIES, INCLUDING, BUT NOT LIMITED TO, THE IMPLIED
// WARRANTIES OF MERCHANTABILITY AND FITNESS FOR A PARTICULAR PURPOSE ARE
// DISCLAIMED. IN NO EVENT SHALL THE COPYRIGHT OWNER OR CONTRIBUTORS BE LIABLE FOR
// ANY DIRECT, INDIRECT, INCIDENTAL, SPECIAL, EXEMPLARY, OR CONSEQUENTIAL DAMAGES
// (INCLUDING, BUT NOT LIMITED TO, PROCUREMENT OF SUBSTITUTE GOODS OR SERVICES;
// LOSS OF USE, DATA, OR PROFITS; OR BUSINESS INTERRUPTION) HOWEVER CAUSED AND
// ON ANY THEORY OF LIABILITY, WHETHER IN CONTRACT, STRICT LIABILITY, OR TORT
// (INCLUDING NEGLIGENCE OR OTHERWISE) ARISING IN ANY WAY OUT OF THE USE OF THIS
// SOFTWARE, EVEN IF ADVISED OF THE POSSIBILITY OF SUCH DAMAGE.

#include "Synth.h"
#include "MidiState.h"
#include "Config.h"
#include "Debug.h"
#include "ScopedFTZ.h"
#include "StringViewHelpers.h"
#include "absl/algorithm/container.h"
#include <algorithm>
#include <chrono>
#include <iostream>
#include <utility>
using namespace std::literals;

sfz::Synth::Synth()
{
    for (int i = 0; i < config::numVoices; ++i)
        voices.push_back(std::make_unique<Voice>(midiState));
    voiceViewArray.reserve(config::numVoices);
}

void sfz::Synth::callback(absl::string_view header, const std::vector<Opcode>& members)
{
    switch (hash(header)) {
    case hash("global"):
        // We shouldn't have multiple global headers in file
        // But apparently some instruments do not really care :)
        // ASSERT(!hasGlobal);
        globalOpcodes = members;
        handleGlobalOpcodes(members);
        hasGlobal = true;
        break;
    case hash("control"):
        // We shouldn't have multiple control headers in file
        ASSERT(!hasControl)
        hasControl = true;
        handleControlOpcodes(members);
        break;
    case hash("master"):
        masterOpcodes = members;
        numMasters++;
        break;
    case hash("group"):
        groupOpcodes = members;
        numGroups++;
        break;
    case hash("region"):
        buildRegion(members);
        break;
    case hash("curve"):
        // TODO: implement curves
        numCurves++;
        break;
    case hash("effect"):
        // TODO: implement effects
        break;
    default:
        std::cerr << "Unknown header: " << header << '\n';
    }
}

void sfz::Synth::buildRegion(const std::vector<Opcode>& regionOpcodes)
{
    auto lastRegion = std::make_unique<Region>(midiState);

    auto parseOpcodes = [&](const auto& opcodes) {
        for (auto& opcode : opcodes) {
            const auto unknown = absl::c_find_if(unknownOpcodes, [&](absl::string_view sv) { return sv.compare(opcode.opcode) == 0; });
            if (unknown != unknownOpcodes.end()) {
                continue;
            }

            if (!lastRegion->parseOpcode(opcode))
                unknownOpcodes.insert(opcode.opcode);
        }
    };

    parseOpcodes(globalOpcodes);
    parseOpcodes(masterOpcodes);
    parseOpcodes(groupOpcodes);
    parseOpcodes(regionOpcodes);

    regions.push_back(std::move(lastRegion));
}

void sfz::Synth::clear()
{
    hasGlobal = false;
    hasControl = false;
    numGroups = 0;
    numMasters = 0;
    numCurves = 0;
    fileTicket = -1;
    defaultSwitch = absl::nullopt;
    for (auto& state : midiState.cc)
        state = 0;
    ccNames.clear();
    globalOpcodes.clear();
    masterOpcodes.clear();
    groupOpcodes.clear();
    regions.clear();
    filePool.clear();
}

void sfz::Synth::handleGlobalOpcodes(const std::vector<Opcode>& members)
{
    for (auto& member : members) {
        switch (hash(member.opcode)) {
        case hash("sw_default"):
            setValueFromOpcode(member, defaultSwitch, Default::keyRange);
            break;
        }
    }
}

void sfz::Synth::handleControlOpcodes(const std::vector<Opcode>& members)
{
    for (auto& member : members) {
        switch (hash(member.opcode)) {
        case hash("Set_cc"): [[fallthrough]];
        case hash("set_cc"):
            if (member.parameter && Default::ccRange.containsWithEnd(*member.parameter))
                setValueFromOpcode(member, midiState.cc[*member.parameter], Default::ccRange);
            break;
        case hash("Label_cc"): [[fallthrough]];
        case hash("label_cc"):
            if (member.parameter && Default::ccRange.containsWithEnd(*member.parameter))
                ccNames.emplace_back(*member.parameter, member.value);
            break;
        case hash("Default_path"): [[fallthrough]];
        case hash("default_path"): {
            auto stringPath = std::string(member.value.begin(), member.value.end());
            auto newPath = std::filesystem::path(stringPath);
            if (std::filesystem::exists(newPath))
                rootDirectory = newPath;
            break;
        }
        default:
            // Unsupported control opcode
            ASSERTFALSE;
        }
    }
}

void addEndpointsToVelocityCurve(sfz::Region& region)
{
    if (region.velocityPoints.size() > 0) {
        absl::c_sort(region.velocityPoints, [](auto& lhs, auto& rhs) { return lhs.first < rhs.first; });
        if (region.ampVeltrack > 0) {
            if (region.velocityPoints.back().first != sfz::Default::velocityRange.getEnd())
                region.velocityPoints.push_back(std::make_pair<int, float>(127, 1.0f));
            if (region.velocityPoints.front().first != sfz::Default::velocityRange.getStart())
                region.velocityPoints.insert(region.velocityPoints.begin(), std::make_pair<int, float>(0, 0.0f));
        } else {
            if (region.velocityPoints.front().first != sfz::Default::velocityRange.getEnd())
                region.velocityPoints.insert(region.velocityPoints.begin(), std::make_pair<int, float>(127, 0.0f));
            if (region.velocityPoints.back().first != sfz::Default::velocityRange.getStart())
                region.velocityPoints.push_back(std::make_pair<int, float>(0, 1.0f));
        }
    }
}

bool sfz::Synth::loadSfzFile(const std::filesystem::path& filename)
{
    canEnterCallback = false;
    while (inCallback) {
        std::this_thread::sleep_for(1ms);
    }

    clear();
    auto parserReturned = sfz::Parser::loadSfzFile(filename);
    if (!parserReturned)
        return false;

    if (regions.empty())
        return false;

    filePool.setRootDirectory(this->rootDirectory);

    auto lastRegion = regions.end() - 1;
    auto currentRegion = regions.begin();
    while (currentRegion <= lastRegion) {
        auto region = currentRegion->get();

        if (!region->isGenerator()) {
            auto fileInformation = filePool.getFileInformation(region->sample, region->offset + region->offsetRandom);
            if (!fileInformation) {
                DBG("Removing the region with sample " << region->sample);
                std::iter_swap(currentRegion, lastRegion);
                lastRegion--;
                continue;
            }
            region->sampleEnd = std::min(region->sampleEnd, fileInformation->end);
            region->loopRange.shrinkIfSmaller(fileInformation->loopBegin, fileInformation->loopEnd);
            region->preloadedData = fileInformation->preloadedData;
            region->sampleRate = fileInformation->sampleRate;
        }

        for (auto note = 0; note < 128; note++) {
            if (region->keyRange.containsWithEnd(note) || region->keyswitchRange.containsWithEnd(note))
                noteActivationLists[note].push_back(region);
        }

        for (auto cc = 0; cc < 128; cc++) {
            if (region->ccTriggers.contains(cc) || region->ccConditions.contains(cc))
                ccActivationLists[cc].push_back(region);
        }

        // Defaults
        for (int ccIndex = 1; ccIndex < 128; ccIndex++)
            region->registerCC(region->channelRange.getStart(), ccIndex, midiState.cc[ccIndex]);

        if (defaultSwitch) {
            region->registerNoteOn(region->channelRange.getStart(), *defaultSwitch, 127, 1.0);
            region->registerNoteOff(region->channelRange.getStart(), *defaultSwitch, 0, 1.0);
        }

        addEndpointsToVelocityCurve(*region);
        region->registerPitchWheel(region->channelRange.getStart(), 0);
        region->registerAftertouch(region->channelRange.getStart(), 0);
        region->registerTempo(2.0f);

        currentRegion++;
    }

    DBG("Removed " << regions.size() - std::distance(regions.begin(), lastRegion) - 1 << " out of " << regions.size() << " regions.");
    regions.resize(std::distance(regions.begin(), lastRegion) + 1);
    
    canEnterCallback = true;
    return parserReturned;
}

sfz::Voice* sfz::Synth::findFreeVoice() noexcept
{
    auto freeVoice = absl::c_find_if(voices, [](const auto& voice) { return voice->isFree(); });
    if (freeVoice != voices.end())
        return freeVoice->get();

    // Find voices that can be stolen
    DBG("No free voice, trying to steal");
    voiceViewArray.clear();
    for (auto& voice: voices)
        if (voice->canBeStolen())
            voiceViewArray.push_back(voice.get());
    absl::c_sort(voices, [](const auto& lhs, const auto& rhs) { return lhs->getSourcePosition() > rhs->getSourcePosition(); });

    for (auto* voice: voiceViewArray) {
        DBG("Average voice power: " << voice->getMeanSquaredAverage());
        if (voice->getMeanSquaredAverage() < config::voiceStealingThreshold) {
            DBG("Stealing voice...");
            voice->reset();
            return voice;
        }
    }

    DBG("Voices are overloaded, can't start a new note");
    return {};
}

void sfz::Synth::getNumActiveVoices() const noexcept
{
    auto activeVoices { 0 };
    for (const auto& voice : voices) {
        if (!voice->isFree())
            activeVoices++;
    }
}

void sfz::Synth::garbageCollect() noexcept
{
    for (auto& voice : voices) {
        voice->garbageCollect();
    }
}

void sfz::Synth::setSamplesPerBlock(int samplesPerBlock) noexcept
{
    this->samplesPerBlock = samplesPerBlock;
    this->tempBuffer.resize(samplesPerBlock);
    for (auto& voice : voices)
        voice->setSamplesPerBlock(samplesPerBlock);
}

void sfz::Synth::setSampleRate(float sampleRate) noexcept
{
    this->sampleRate = sampleRate;
    for (auto& voice : voices)
        voice->setSampleRate(sampleRate);
}

void sfz::Synth::renderBlock(AudioSpan<float> buffer) noexcept
{
    ScopedFTZ ftz;
    buffer.fill(0.0f);
    if (!canEnterCallback)
        return;

    inCallback = true;

    auto tempSpan = AudioSpan<float>(tempBuffer).first(buffer.getNumFrames());
    for (auto& voice : voices) {
        voice->renderBlock(tempSpan);
        buffer.add(tempSpan);
    }

    inCallback = false;
}

void sfz::Synth::noteOn(int delay, int channel, int noteNumber, uint8_t velocity) noexcept
{
    ASSERT(noteNumber < 128);
    ASSERT(noteNumber >= 0);

    midiState.noteOn(noteNumber, velocity);
    auto randValue = randNoteDistribution(Random::randomGenerator);

    for (auto& region : noteActivationLists[noteNumber]) {
        if (region->registerNoteOn(channel, noteNumber, velocity, randValue)) {
            for (auto& voice : voices) {
                if (voice->checkOffGroup(delay, region->group))
                    noteOff(delay, voice->getTriggerChannel(), voice->getTriggerNumber(), 0);
            }

            auto voice = findFreeVoice();
            if (voice == nullptr)
                continue;

            voice->startVoice(region, delay, channel, noteNumber, velocity, Voice::TriggerType::NoteOn);
            if (!region->isGenerator()) {
                voice->expectFileData(fileTicket);
                filePool.enqueueLoading(voice, &region->sample, region->trueSampleEnd(), fileTicket++);
            }
        }
    }
}

void sfz::Synth::noteOff(int delay, int channel, int noteNumber, uint8_t velocity [[maybe_unused]]) noexcept
{
    ASSERT(noteNumber < 128);
    ASSERT(noteNumber >= 0);

<<<<<<< HEAD
    auto replacedVelocity = velocity == 0 ? midiState.getNoteVelocity(noteNumber) : velocity;
=======
    // FIXME: Some keyboards (e.g. Casio PX5S) can send a real note-off velocity. In this case, do we have a 
    // way in sfz to specify that a release trigger should NOT use the note-on velocity?
    // auto replacedVelocity = (velocity == 0 ? sfz::getNoteVelocity(noteNumber) : velocity);
    auto replacedVelocity = sfz::getNoteVelocity(noteNumber);
>>>>>>> 5beecd4d
    auto randValue = randNoteDistribution(Random::randomGenerator);
    for (auto& voice : voices)
        voice->registerNoteOff(delay, channel, noteNumber, replacedVelocity);

    for (auto& region : noteActivationLists[noteNumber]) {
        if (region->registerNoteOff(channel, noteNumber, replacedVelocity, randValue)) {
            auto voice = findFreeVoice();
            if (voice == nullptr)
                continue;

            voice->startVoice(region, delay, channel, noteNumber, replacedVelocity, Voice::TriggerType::NoteOff);
            if (!region->isGenerator()) {
                voice->expectFileData(fileTicket);
                filePool.enqueueLoading(voice, &region->sample, region->trueSampleEnd(), fileTicket++);
            }
        }
    }
}

void sfz::Synth::cc(int delay, int channel, int ccNumber, uint8_t ccValue) noexcept
{
    ASSERT(ccNumber < 128);
    ASSERT(ccNumber >= 0);

    for (auto& voice : voices)
        voice->registerCC(delay, channel, ccNumber, ccValue);

    midiState.cc[ccNumber] = ccValue;

    for (auto& region : ccActivationLists[ccNumber]) {
        if (region->registerCC(channel, ccNumber, ccValue)) {
            auto voice = findFreeVoice();
            if (voice == nullptr)
                continue;

            voice->startVoice(region, delay, channel, ccNumber, ccValue, Voice::TriggerType::CC);
            if (!region->isGenerator()) {
                voice->expectFileData(fileTicket);
                filePool.enqueueLoading(voice, &region->sample, region->trueSampleEnd(), fileTicket++);
            }
        }
    }
}

int sfz::Synth::getNumRegions() const noexcept
{
    return static_cast<int>(regions.size());
}
int sfz::Synth::getNumGroups() const noexcept
{
    return numGroups;
}
int sfz::Synth::getNumMasters() const noexcept
{
    return numMasters;
}
int sfz::Synth::getNumCurves() const noexcept
{
    return numCurves;
}
const sfz::Region* sfz::Synth::getRegionView(int idx) const noexcept
{
    return (size_t)idx < regions.size() ? regions[idx].get() : nullptr;
}
std::set<absl::string_view> sfz::Synth::getUnknownOpcodes() const noexcept
{
    return unknownOpcodes;
}
size_t sfz::Synth::getNumPreloadedSamples() const noexcept
{
    return filePool.getNumPreloadedSamples();
}<|MERGE_RESOLUTION|>--- conflicted
+++ resolved
@@ -356,19 +356,14 @@
     }
 }
 
-void sfz::Synth::noteOff(int delay, int channel, int noteNumber, uint8_t velocity [[maybe_unused]]) noexcept
 {
     ASSERT(noteNumber < 128);
     ASSERT(noteNumber >= 0);
 
-<<<<<<< HEAD
-    auto replacedVelocity = velocity == 0 ? midiState.getNoteVelocity(noteNumber) : velocity;
-=======
     // FIXME: Some keyboards (e.g. Casio PX5S) can send a real note-off velocity. In this case, do we have a 
     // way in sfz to specify that a release trigger should NOT use the note-on velocity?
     // auto replacedVelocity = (velocity == 0 ? sfz::getNoteVelocity(noteNumber) : velocity);
-    auto replacedVelocity = sfz::getNoteVelocity(noteNumber);
->>>>>>> 5beecd4d
+    auto replacedVelocity = midiState.getNoteVelocity(noteNumber);
     auto randValue = randNoteDistribution(Random::randomGenerator);
     for (auto& voice : voices)
         voice->registerNoteOff(delay, channel, noteNumber, replacedVelocity);
